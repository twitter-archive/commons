# ==================================================================================================
# Copyright 2013 Twitter, Inc.
# --------------------------------------------------------------------------------------------------
# Licensed under the Apache License, Version 2.0 (the "License");
# you may not use this work except in compliance with the License.
# You may obtain a copy of the License in the LICENSE file, or at:
#
#  http://www.apache.org/licenses/LICENSE-2.0
#
# Unless required by applicable law or agreed to in writing, software
# distributed under the License is distributed on an "AS IS" BASIS,
# WITHOUT WARRANTIES OR CONDITIONS OF ANY KIND, either express or implied.
# See the License for the specific language governing permissions and
# limitations under the License.
# ==================================================================================================

import os
import tempfile

from collections import defaultdict
from contextlib import contextmanager, closing
from textwrap import dedent

from twitter.common.contextutil import temporary_dir
from twitter.common.dirutil import safe_open, safe_rmtree

from twitter.pants.base.context_utils import create_context
from twitter.pants.base_build_root_test import BaseBuildRootTest
from twitter.pants.goal.products import MultipleRootedProducts
from twitter.pants.java.jar import open_jar
from twitter.pants.targets.sources import SourceRoot
from twitter.pants.targets import (
    JavaLibrary,
    JavaThriftLibrary,
    Resources,
    ScalaLibrary,
    ThriftLibrary)
from twitter.pants.tasks.jar_create import is_jvm_library, JarCreate


class JarCreateTestBase(BaseBuildRootTest):
  @staticmethod
  def create_options(**kwargs):
    options = dict(jar_create_outdir=None,
                   jar_create_transitive=None,
                   jar_create_compressed=None,
                   jar_create_classes=None,
                   jar_create_sources=None,
                   jar_create_idl=None,
                   jar_create_javadoc=None)
    options.update(**kwargs)
    return options

  @classmethod
  def create_files(cls, path, files):
    for f in files:
      cls.create_file(os.path.join(path, f), contents=f)

  @classmethod
  def library(cls, path, target_type, name, sources):
    cls.create_files(path, sources)

    cls.create_target(path, dedent('''
      %(target_type)s(name='%(name)s',
        sources=[%(sources)s],
      )
    ''' % dict(target_type=target_type, name=name, sources=repr(sources or []))))

    return cls.target('%s:%s' % (path, name))

  @classmethod
  def resources(cls, path, name, *sources):
    return cls.library(path, 'resources', name, sources)


class JarCreateMiscTest(JarCreateTestBase):
  def test_jar_create_init(self):
    ini = dedent("""
          [DEFAULT]
          pants_workdir: /tmp/pants.d
          pants_supportdir: /tmp/build-support
          """).strip()

    jar_create = JarCreate(create_context(config=ini, options=self.create_options()))
    self.assertEquals(jar_create._output_dir, '/tmp/pants.d/jars')
    self.assertEquals(jar_create.confs, ['default'])

  def test_resources_with_scala_java_files(self):
    for ftype in ('java', 'scala'):
      target = self.resources(os.path.join('project', ftype),
                              'target_%s' % ftype,
                              'hello.%s' % ftype)
      self.assertFalse(is_jvm_library(target))


class JarCreateExecuteTest(JarCreateTestBase):
  @classmethod
  def library_with_resources(cls, path, target_type, name, sources, resources=None):
    cls.create_files(path, sources)

    cls.create_target(path, dedent('''
      %(target_type)s(name='%(name)s',
        sources=[%(sources)s],
        %(resources)s
      )
    ''' % dict(target_type=target_type,
               name=name,
               sources=repr(sources or []),
               resources=('resources=pants("%s")' % resources if resources else ''))))

    return cls.target('%s:%s' % (path, name))

  @classmethod
  def java_library(cls, path, name, sources, resources=None):
    return cls.library_with_resources(path, 'java_library', name, sources, resources=resources)

  @classmethod
  def scala_library(cls, path, name, sources, resources=None):
    return cls.library_with_resources(path, 'scala_library', name, sources, resources=resources)

  @classmethod
  def java_thrift_library(cls, path, name, *sources):
    return cls.library(path, 'java_thrift_library', name, sources)

  @classmethod
  def thrift_library(cls, path, name, *sources):
    return cls.library(path, 'thrift_library', name, sources)

  @classmethod
  def setUpClass(cls):
    super(JarCreateExecuteTest, cls).setUpClass()

    def get_source_root_fs_path(path):
        return os.path.realpath(os.path.join(cls.build_root, path))

    SourceRoot.register(get_source_root_fs_path('src/resources'), Resources)
    SourceRoot.register(get_source_root_fs_path('src/java'), JavaLibrary)
    SourceRoot.register(get_source_root_fs_path('src/scala'), ScalaLibrary)
    SourceRoot.register(get_source_root_fs_path('src/thrift'), JavaThriftLibrary)
    SourceRoot.register(get_source_root_fs_path('src/idl'), ThriftLibrary)

    cls.res = cls.resources('src/resources/com/twitter', 'spam', 'r.txt')
    cls.jl = cls.java_library('src/java/com/twitter', 'foo', ['a.java'],
                              resources='src/resources/com/twitter:spam')
    cls.sl = cls.scala_library('src/scala/com/twitter', 'bar', ['c.scala'])
    cls.jtl = cls.java_thrift_library('src/thrift/com/twitter', 'baz', 'd.thrift')
    cls.tl = cls.thrift_library('src/idl/com/twitter', 'bip', 'e.thrift')

  def setUp(self):
    super(JarCreateExecuteTest, self).setUp()
    self.jar_outdir = tempfile.mkdtemp()

  def tearDown(self):
    super(JarCreateExecuteTest, self).tearDown()
    safe_rmtree(self.jar_outdir)

  def context(self, config='', **options):
    opts = dict(jar_create_outdir=self.jar_outdir)
    opts.update(**options)
    return create_context(config=config, options=self.create_options(**opts),
                          target_roots=[self.jl, self.sl, self.jtl, self.tl])

  @contextmanager
  def add_products(self, context, product_type, target, *products):
    product_mapping = context.products.get(product_type)
    with temporary_dir() as outdir:
      def create_product(product):
        with safe_open(os.path.join(outdir, product), mode='w') as fp:
          fp.write(product)
        return product
      product_mapping.add(target, outdir, map(create_product, products))
      yield temporary_dir

  @contextmanager
  def add_data(self, context, data_type, target, *products):
    make_products = lambda: defaultdict(MultipleRootedProducts)
    data_by_target = context.products.get_data(data_type, make_products)
    with temporary_dir() as outdir:
      def create_product(product):
        abspath = os.path.join(outdir, product)
        with safe_open(abspath, mode='w') as fp:
          fp.write(product)
        return abspath
      data_by_target[target].add_abs_paths(outdir, map(create_product, products))
      yield temporary_dir

  def assert_jar_contents(self, context, product_type, target, *contents):
    jar_mapping = context.products.get(product_type).get(target)
    self.assertEqual(1, len(jar_mapping))
    for basedir, jars in jar_mapping.items():
      self.assertEqual(1, len(jars))
      with open_jar(os.path.join(basedir, jars[0])) as jar:
        self.assertEqual(list(contents), jar.namelist())
        for content in contents:
          if not content.endswith('/'):
            with closing(jar.open(content)) as fp:
              self.assertEqual(os.path.basename(content), fp.read())

  def assert_classfile_jar_contents(self, context, empty=False):
<<<<<<< HEAD
    with self.add_data(context, 'classes_by_target', self.jl, 'a.class', 'b.class'):
      with self.add_data(context, 'classes_by_target', self.sl, 'c.class'):
        with self.add_data(context, 'resources_by_target', self.res, 'r.txt.transformed'):
=======
    with self.add_products(context, 'classes_by_target', self.jl, 'a.class', 'b.class'):
      with self.add_products(context, 'classes_by_target', self.sl, 'c.class'):
        with self.add_products(context, 'resources_by_target', self.res, 'r.txt.transformed'):
>>>>>>> 0df5ddaa
          JarCreate(context).execute(context.targets())
          if empty:
            self.assertTrue(context.products.get('jars').empty())
          else:
            self.assert_jar_contents(context, 'jars', self.jl,
                                     'a.class', 'b.class', 'r.txt.transformed')
            self.assert_jar_contents(context, 'jars', self.sl, 'c.class')

  # TODO(John Sirois): XXX
  def test_classfile_jar_required(self):
    context = self.context()
    context.products.require('jars')
    self.assert_classfile_jar_contents(context)

  # TODO(John Sirois): XXX
  def test_classfile_jar_flagged(self):
    self.assert_classfile_jar_contents(self.context(jar_create_classes=True))

  def test_classfile_jar_not_required(self):
    self.assert_classfile_jar_contents(self.context(), empty=True)

  def assert_idl_jar_contents(self, context, empty=False):
    JarCreate(context).execute(context.targets())

    if empty:
      self.assertTrue(context.products.get('idl_jars').empty())
    else:
      self.assert_jar_contents(context, 'idl_jars', self.jtl,
                               'com/', 'com/twitter/', 'com/twitter/d.thrift')
      self.assert_jar_contents(context, 'idl_jars', self.tl,
                               'com/', 'com/twitter/', 'com/twitter/e.thrift')

  def test_idl_jar_required(self):
    context = self.context()
    context.products.require('idl_jars')
    self.assert_idl_jar_contents(context)

  def test_idl_jar_flagged(self):
    self.assert_idl_jar_contents(self.context(jar_create_idl=True))

  def test_idl_jar_not_required(self):
    self.assert_idl_jar_contents(self.context(), empty=True)

  def assert_source_jar_contents(self, context, empty=False):
    JarCreate(context).execute(context.targets())

    if empty:
      self.assertTrue(context.products.get('source_jars').empty())
    else:
      self.assert_jar_contents(context, 'source_jars', self.jl,
                               'com/', 'com/twitter/', 'com/twitter/a.java', 'com/twitter/r.txt')
      self.assert_jar_contents(context, 'source_jars', self.sl,
                               'com/', 'com/twitter/', 'com/twitter/c.scala')

  def test_source_jar_required(self):
    context = self.context()
    context.products.require('source_jars')
    self.assert_source_jar_contents(context)

  def test_source_jar_flagged(self):
    self.assert_source_jar_contents(self.context(jar_create_sources=True))

  def test_source_jar_not_required(self):
    self.assert_source_jar_contents(self.context(), empty=True)

  def assert_javadoc_jar_contents(self, context, empty=False, **kwargs):
    with self.add_products(context, 'javadoc', self.jl, 'a.html', 'b.html'):
      with self.add_products(context, 'scaladoc', self.sl, 'c.html'):
        JarCreate(context, **kwargs).execute(context.targets())

        if empty:
          self.assertTrue(context.products.get('javadoc_jars').empty())
        else:
          self.assert_jar_contents(context, 'javadoc_jars', self.jl, 'a.html', 'b.html')
          self.assert_jar_contents(context, 'javadoc_jars', self.sl, 'c.html')

  def test_javadoc_jar_required(self):
    context = self.context()
    context.products.require('javadoc_jars')
    self.assert_javadoc_jar_contents(context)

  def test_javadoc_jar_flagged(self):
    self.assert_javadoc_jar_contents(self.context(jar_create_javadoc=True))

  def test_javadoc_jar_constructor_required(self):
    self.assert_javadoc_jar_contents(self.context(), jar_javadoc=True)

  def test_javadoc_jar_not_required(self):
    self.assert_javadoc_jar_contents(self.context(), empty=True, jar_javadoc=False)
<|MERGE_RESOLUTION|>--- conflicted
+++ resolved
@@ -197,15 +197,9 @@
               self.assertEqual(os.path.basename(content), fp.read())
 
   def assert_classfile_jar_contents(self, context, empty=False):
-<<<<<<< HEAD
     with self.add_data(context, 'classes_by_target', self.jl, 'a.class', 'b.class'):
       with self.add_data(context, 'classes_by_target', self.sl, 'c.class'):
         with self.add_data(context, 'resources_by_target', self.res, 'r.txt.transformed'):
-=======
-    with self.add_products(context, 'classes_by_target', self.jl, 'a.class', 'b.class'):
-      with self.add_products(context, 'classes_by_target', self.sl, 'c.class'):
-        with self.add_products(context, 'resources_by_target', self.res, 'r.txt.transformed'):
->>>>>>> 0df5ddaa
           JarCreate(context).execute(context.targets())
           if empty:
             self.assertTrue(context.products.get('jars').empty())
@@ -214,13 +208,11 @@
                                      'a.class', 'b.class', 'r.txt.transformed')
             self.assert_jar_contents(context, 'jars', self.sl, 'c.class')
 
-  # TODO(John Sirois): XXX
   def test_classfile_jar_required(self):
     context = self.context()
     context.products.require('jars')
     self.assert_classfile_jar_contents(context)
 
-  # TODO(John Sirois): XXX
   def test_classfile_jar_flagged(self):
     self.assert_classfile_jar_contents(self.context(jar_create_classes=True))
 
