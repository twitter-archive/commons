--- conflicted
+++ resolved
@@ -1,8 +1,6 @@
 import os
 from collections import defaultdict
 
-<<<<<<< HEAD
-=======
 from twitter.common.collections import OrderedSet
 
 
@@ -60,8 +58,6 @@
       ret = RootedProducts(root)
       self._rooted_products_by_root[root] = ret
     return ret
-
->>>>>>> 0fea6bf8
 
 class Products(object):
   """An out-of-band 'dropbox' where tasks can place build product information for later tasks to use.
@@ -140,12 +136,12 @@
       """
       return self.by_target.iteritems()
 
-    def keys_for(self, basedir, file):
+    def keys_for(self, basedir, product):
       """Returns the set of keys the given mapped product is registered under."""
       keys = set()
       for key, mappings in self.by_target.items():
         for mapped in mappings.get(basedir, []):
-          if file == mapped:
+          if product == mapped:
             keys.add(key)
             break
       return keys
