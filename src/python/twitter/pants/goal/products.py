import os
from collections import defaultdict

<<<<<<< HEAD
=======
from twitter.common.collections import OrderedSet


class RootedProducts(object):
  """Products of a build that have a concept of a 'root' directory.

  E.g., classfiles, under a root package directory."""
  def __init__(self, root):
    self._root = root
    self._rel_paths = OrderedSet()

  def add_abs_paths(self, abs_paths):
    for abs_path in abs_paths:
      if not abs_path.startswith(self._root):
        raise Exception('%s is not under %s' % (abs_path, self._root))
      self._rel_paths.add(os.path.relpath(abs_path, self._root))

  def add_rel_paths(self, rel_paths):
    self._rel_paths.update(rel_paths)

  def root(self):
    return self._root

  def rel_paths(self):
    return self._rel_paths

  def abs_paths(self):
    for relpath in self._rel_paths:
      yield os.path.join(self._root, relpath)


class MultipleRootedProducts(object):
  """A product consisting of multiple roots, with associated products."""
  def __init__(self):
    self._rooted_products_by_root = {}

  def add_rel_paths(self, root, rel_paths):
    self._get_products_for_root(root).add_rel_paths(rel_paths)

  def add_abs_paths(self, root, abs_paths):
    self._get_products_for_root(root).add_abs_paths(abs_paths)

  def rel_paths(self):
    for root, products in self._rooted_products_by_root.items():
      yield root, products.rel_paths()

  def abs_paths(self):
    for root, products in self._rooted_products_by_root.items():
      yield root, products.abs_paths()

  def _get_products_for_root(self, root):
    if root in self._rooted_products_by_root:
      ret = self._rooted_products_by_root[root]
    else:
      ret = RootedProducts(root)
      self._rooted_products_by_root[root] = ret
    return ret

>>>>>>> 0fea6bf8

class Products(object):
  """An out-of-band 'dropbox' where tasks can place build product information for later tasks to use.

  Historically, the only type of product was a ProductMapping. However this had some issues, as not
  all products fit into the (basedir, [files-under-basedir]) paradigm. Also, ProductMapping docs
  and varnames refer to targets, and implicitly expect the mappings to be keyed by a target, however
  we sometimes also need to map sources to products.

  So in practice we ended up abusing this in several ways:
    1) Using fake basedirs when we didn't have a basedir concept.
    2) Using objects other than strings as 'product paths' when we had a need to.
    3) Using things other than targets as keys.

  Right now this class is in an intermediate stage, as we transition to a more robust Products concept.
  The abuses have been switched to use 'data_products' (see below) which is just a dictionary
  of product type (e.g., 'classes_by_target') to arbitrary payload. That payload can be anything,
  but the MultipleRootedProducts class is useful for products that do happen to fit into the
  (basedir, [files-under-basedir]) paradigm.

  The long-term future of Products is TBD. But we do want to make it easier to reason about
  which tasks produce which products and which tasks consume them. Currently it's quite difficult
  to match up 'requires' calls to the producers of those requirements, especially when the 'typename'
  is in a variable, not a literal.
  """
  class ProductMapping(object):
    """Maps products of a given type by target. Each product is a map from basedir to a list of
    files in that dir.
    """

    def __init__(self, typename):
      self.typename = typename
      self.by_target = defaultdict(lambda: defaultdict(list))

    def empty(self):
      return len(self.by_target) == 0

    def add(self, target, basedir, product_paths=None):
      """
        Adds a mapping of products for the given target, basedir pair.

        If product_paths are specified, these will over-write any existing mapping for this target.

        If product_paths is omitted, the current mutable list of mapped products for this target
        and basedir is returned for appending.
      """
      if product_paths is not None:
        self.by_target[target][basedir].extend(product_paths)
      else:
        return self.by_target[target][basedir]

    def has(self, target):
      """Returns whether we have a mapping for the specified target."""
      return target in self.by_target

    def get(self, target):
      """
        Returns the product mapping for the given target as a tuple of (basedir, products list).
        Can return None if there is no mapping for the given target.
      """
      return self.by_target.get(target)

    def __getitem__(self, target):
      """
        Support for subscripting into this mapping. Returns the product mapping for the given target
        as a map of <basedir> -> <products list>.
        If no mapping exists, returns an empty map whose values default to empty lists. So you
        can use the result without checking for None.
      """
      return self.by_target[target]

    def itermappings(self):
      """
        Returns an iterable over all pairs (target, product) in this mapping.
        Each product is itself a map of <basedir> -> <products list>.
      """
      return self.by_target.iteritems()

    def keys_for(self, basedir, file):
      """Returns the set of keys the given mapped product is registered under."""
      keys = set()
      for key, mappings in self.by_target.items():
        for mapped in mappings.get(basedir, []):
          if file == mapped:
            keys.add(key)
            break
      return keys

    def __repr__(self):
      return 'ProductMapping(%s) {\n  %s\n}' % (self.typename, '\n  '.join(
        '%s => %s\n    %s' % (str(target), basedir, outputs)
                              for target, outputs_by_basedir in self.by_target.items()
                              for basedir, outputs in outputs_by_basedir.items()))

  def __init__(self):
    self.products = {}  # type -> ProductMapping instance.
    self.predicates_for_type = defaultdict(list)

    self.data_products = {}  # type -> arbitrary object.
    self.required_data_products = set()

  def require(self, typename, predicate=None):
    """Registers a requirement that file products of the given type by mapped.

    If a target predicate is supplied, only targets matching the predicate are mapped.
    """
    if predicate:
      self.predicates_for_type[typename].append(predicate)
    return self.products.setdefault(typename, Products.ProductMapping(typename))

  def isrequired(self, typename):
    """Returns a predicate that selects targets required for the given type if mappings are required.

    Otherwise returns None.
    """
    if typename not in self.products:
      return None
    def combine(first, second):
      return lambda target: first(target) or second(target)
    return reduce(combine, self.predicates_for_type[typename], lambda target: False)

  def get(self, typename):
    """Returns a ProductMapping for the given type name."""
    return self.require(typename)

  def require_data(self, typename):
    """ Registers a requirement that data produced by tasks is required.

    typename: the name of a data product that should be generated.
    """
    self.required_data_products.add(typename)

  def is_required_data(self, typename):
    """ Checks if a particular data product is required by any tasks."""
    return typename in self.required_data_products

  def get_data(self, typename, init_func=None):
    """ Returns a data product.

    If the product isn't found, returns None, unless init_func is set, in which case the product's
    value is set to the return value of init_func(), and returned."""
    if typename not in self.data_products:
      if not init_func:
        return None
      self.data_products[typename] = init_func()
    return self.data_products.get(typename)

  def set_data(self, typename, data):
    """ Stores a required data product.

    If the product already exists, the value is replaced.
    """
    self.data_products[typename] = data
<|MERGE_RESOLUTION|>--- conflicted
+++ resolved
@@ -1,8 +1,7 @@
 import os
+
 from collections import defaultdict
 
-<<<<<<< HEAD
-=======
 from twitter.common.collections import OrderedSet
 
 
@@ -61,7 +60,6 @@
       self._rooted_products_by_root[root] = ret
     return ret
 
->>>>>>> 0fea6bf8
 
 class Products(object):
   """An out-of-band 'dropbox' where tasks can place build product information for later tasks to use.
