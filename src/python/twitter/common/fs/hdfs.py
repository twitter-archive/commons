# ==================================================================================================
# Copyright 2012 Twitter, Inc.
# --------------------------------------------------------------------------------------------------
# Licensed under the Apache License, Version 2.0 (the "License");
# you may not use this work except in compliance with the License.
# You may obtain a copy of the License in the LICENSE file, or at:
#
#  http://www.apache.org/licenses/LICENSE-2.0
#
# Unless required by applicable law or agreed to in writing, software
# distributed under the License is distributed on an "AS IS" BASIS,
# WITHOUT WARRANTIES OR CONDITIONS OF ANY KIND, either express or implied.
# See the License for the specific language governing permissions and
# limitations under the License.
# ==================================================================================================

__author__ = 'tdesai'

import os
import subprocess
import sys

from twitter.common.contextutil import environment_as, temporary_file
from twitter.common.quantity import Amount, Data
from twitter.common.string import ScanfParser
from twitter.common.util.command_util import CommandUtil


class HDFSHelper(object):
  """
  This Class provides a set of functions for hdfs operations.
  NOTE: This class assumes a local hdfs or hadoop client on the path.
  """
  class InternalError(Exception): pass

  PARSER = ScanfParser('%(mode)s %(dirents)s %(user)s %(group)s %(filesize)d '
            '%(year)d-%(month)d-%(day)d %(hour)d:%(minute)d')

  def __init__(self, config, command_class=CommandUtil, heap_limit=Amount(256, Data.MB),
    use_hadoop_v1=False):
    """
    heap_limit is the maximum heap that should be allocated to the command process,
    defined using twitter.common.quantity.Data.

<<<<<<< HEAD
    use_hadoop_v1 sets the command to hadoop instead of hdfs and will error if
=======
    use_hadoop_v1 sets the command to hadoop instead of hdfs.
>>>>>>> b444e9ea
    """
    if not os.path.isdir(config):
      raise ValueError('Command requires root of a config tree')
    self._config = config
    self._cmd_class = command_class
    if heap_limit is None:
      raise ValueError('The hdfs heap_limit must not be specified as "None".')
    self._heap_limit = heap_limit
    self.cli_command = 'hdfs'
    if self.use_hadoop_v1:
      self.cli_command = 'hadoop'
<<<<<<< HEAD
      if self._cmd_class.execute_suppress_stdout_stderr('hadoop') != 0:
        raise OSError('The "hadoop" utility is not available on the system PATH')
    elif self._cmd_class.execute_suppress_stdout_stderr('hdfs') != 0:
      raise OSError('The "hdfs" utility is not available on the system PATH')
=======
    if self._cmd_class.execute_suppress_stdout_stderr(self.cli_command) != 0:
      raise OSError('The "{0}" utility is not available on the system PATH'.format(
        self.cli_command))
>>>>>>> b444e9ea

  @property
  def config(self):
    return self._config

  def _call(self, cmd, *args, **kwargs):
    """Runs fs command with the given command and args.
    Checks the result of the call by default but this can be disabled with check=False.
    """
    cmd = [self.cli_command, '--config', self._config, 'dfs', cmd] + list(args)
    heapsize = str(int(self._heap_limit.as_(Data.MB)))
    with environment_as(HADOOP_HEAPSIZE=heapsize):
      if kwargs.get('check'):
        return self._cmd_class.check_call(cmd)
      elif kwargs.get('return_output'):
        return self._cmd_class.execute_and_get_output(cmd)
      elif kwargs.get('supress_output'):
        return self._cmd_class.execute_suppress_stdout(cmd)
      else:
        return self._cmd_class.execute(cmd)

  def get(self, src, dst):
    """
    Copy file(s) in HDFS to local path (via proxy if necessary).
    NOTE: If src matches multiple files, make sure dst is a directory!
    """
    if isinstance(src, list):
      hdfs_src = " ".join(src)
    else:
      hdfs_src = src
    return self._call('-get', hdfs_src, dst)

  def put(self, src, dst):
    """
    Copy the local file src to a HDFS path dst.
    """
    abs_src = os.path.expanduser(src)
    assert os.path.exists(abs_src), 'File does not exist, cannot copy: %s' % abs_src
    return self._do_put(abs_src, dst)

  def _do_put(self, source, dst):
    """
    Put the local file in to HDFS
    """
    if isinstance(dst, list):
      hdfs_dst = " ".join(dst)
    else:
      hdfs_dst = dst
    if not self._call('-test', '-e', hdfs_dst, check=False):
      self._call('-rm', '-skipTrash', hdfs_dst)
    return self._call('-put', source, hdfs_dst)

  def exists(self, path, flag='-e'):
    """
    Checks if the path exists in HDFS
    Returns true if it exists or else
    Returns false
    """
    try:
      return self._call("-test", flag, path) == 0
    except subprocess.CalledProcessError:
      return False

  def cat(self, remote_file_pattern, local_file=sys.stdout):
    """
    Cat HDFS file to local
    """
    return self._call("-cat", remote_file_pattern, also_output_to_file=local_file)

  def _ls(self, path, is_dir=False, is_recursive=False):
    """
    Return list of [hdfs_full_path, filesize]
    Raises exception when the HDFS ls command returns error
    """
    hdfs_cmd = '-lsr' if is_recursive else '-ls'
    (exit_code, ls_result) = self._call(hdfs_cmd, path, return_output=True)
    if exit_code != 0:
      raise self.InternalError("Error occurred. %s.Check logs for details" % ls_result)
    file_list = []
    if ls_result is None:
      return file_list
    lines = ls_result.splitlines()
    for line in lines:
      if line == "" or line.startswith("Found"):
        continue

      seg = line.split(None, 7)
      if len(seg) < 8:
        raise self.InternalError("Invalid hdfs -ls output. [%s]" % line)

      filename = seg[-1]
      try:
        metadata = self.PARSER.parse(' '.join(seg[0:7]))
      except ScanfParser.ParseError as e:
        raise self.InternalError('Unable to parse hdfs output: %s' % e)
      #seg[0] example: drwxrwx---
      if metadata.mode.startswith('d') != is_dir:
        continue

      file_list.append([filename, metadata.filesize])
    return file_list

  def ls(self, path, is_dir=False):
    """
    Returns list of [hdfs_full_path, filesize]
    If is_dir is true returns only the toplevel directories.
    """
    return self._ls(path, is_dir, False)

  def lsr(self, path, is_dir=False):
    """
    Returns list of [hdfs_full_path, filesize] in recursive manner
    If is_dir is true returns only the directories.
    """
    return self._ls(path, is_dir, True)

  def read(self, filename):
    """
      Return the contents of filename, or None if an error occurred.
    """
    with temporary_file() as fp:
      os.unlink(fp.name)
      if self._call("-copyToLocal", filename, fp.name) == 0:
        with open(fp.name) as f:
          return f.read()
      else:
        return None

  def write(self, filename, text):
    """
    Write will write the contents in the text to the filename given
    The file will be overwritten if it already exists
    """
    self._call("-rm", filename)
    with temporary_file() as fp:
      fp.write(text)
      fp.flush()
      return self._call('-copyFromLocal', fp.name, filename)

  def mkdir(self, path):
    """
    Mkdir will create a directory. If already present, it will return an error
    """
    return self._call("-mkdir", path)

  def mkdir_suppress_err(self, path):
    """
    Creates a directory if it does not exists
    """
    if not self.exists(path):
      return self.mkdir(path)

  def rm(self, filename):
    """
    Removes a file.
    """
    return self._call("-rm", filename, suppress_output=True)

  def cp(self, src, dest):
    """
    Copies a src file to dest
    """
    return self._call("-cp", src, dest, suppress_output=True)

  def mv(self, src, dest):
    """
    Move a src file to dest
    """
    return self._call("-mv", src, dest, suppress_output=True)

  def copy_from_local(self, local, remote):
    """
    Copies the file from local to remote
    """
    return self._call("-copyFromLocal", local, remote, suppress_output=True)

  def copy_to_local(self, remote, local):
    """
    Copies the file from remote to local
    """
    return self._call("-copyToLocal", remote, local, suppress_output=True)<|MERGE_RESOLUTION|>--- conflicted
+++ resolved
@@ -42,11 +42,7 @@
     heap_limit is the maximum heap that should be allocated to the command process,
     defined using twitter.common.quantity.Data.
 
-<<<<<<< HEAD
-    use_hadoop_v1 sets the command to hadoop instead of hdfs and will error if
-=======
     use_hadoop_v1 sets the command to hadoop instead of hdfs.
->>>>>>> b444e9ea
     """
     if not os.path.isdir(config):
       raise ValueError('Command requires root of a config tree')
@@ -58,16 +54,9 @@
     self.cli_command = 'hdfs'
     if self.use_hadoop_v1:
       self.cli_command = 'hadoop'
-<<<<<<< HEAD
-      if self._cmd_class.execute_suppress_stdout_stderr('hadoop') != 0:
-        raise OSError('The "hadoop" utility is not available on the system PATH')
-    elif self._cmd_class.execute_suppress_stdout_stderr('hdfs') != 0:
-      raise OSError('The "hdfs" utility is not available on the system PATH')
-=======
     if self._cmd_class.execute_suppress_stdout_stderr(self.cli_command) != 0:
       raise OSError('The "{0}" utility is not available on the system PATH'.format(
         self.cli_command))
->>>>>>> b444e9ea
 
   @property
   def config(self):
